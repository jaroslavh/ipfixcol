--- conflicted
+++ resolved
@@ -1,9 +1,9 @@
-<<<<<<< HEAD
-AM_CPPFLAGS += -I$(top_srcdir)/headers -Ilibnf-ffilter -I$(top_srcdir)/src #last one is for config.h in ffilter
-=======
-AM_CPPFLAGS += -I$(top_srcdir)/headers -fPIC
+AM_CPPFLAGS += \
+	-fPIC \
+	-I$(top_srcdir)/headers \
+	-Ilibnf-ffilter \
+	-I$(top_srcdir)/src #last one is for config.h in ffilter
 AM_CFLAGS += -fPIC
->>>>>>> 4665563f
 
 noinst_LIBRARIES = libprofiles.a
 
