--- conflicted
+++ resolved
@@ -156,13 +156,13 @@
     char* getXmlConfPath();
 
     /**
-<<<<<<< HEAD
      * \brief This method returns true if user started application with -m option
      *
      * @return true if option "-m" was specified, false otherwise
      */
     bool getOptionm();
-=======
+
+	/**
      * \brief Returns string with time window start
      *
      * @return string with time window start, empty if none used
@@ -175,7 +175,6 @@
      * @return string with time window end, empty if none used
      */
     std::string getTimeWindowEnd();
->>>>>>> cf43ef9a
 
     /**
      * \brief Class destructor
@@ -212,22 +211,6 @@
 	 * @param format output format string
 	 */
 	void parseFormat(std::string format);
-
-<<<<<<< HEAD
-=======
-    stringVector parts; /**< Fastbit parts paths to be used*/
-    char *appName; /**< Application name, parsed from command line args*/
-    stringSet aggregateColumnsAliases; /**< Aggregate columns aliases set */
-	uint64_t maxRecords; /**< Limit number of printed records */
-	bool plainNumbers; /**< Don't convert protocol numbers to strings*/
-    bool aggregate; /**< Are we in aggreagate mode? */
-	bool quiet; /**< Don't print header and statistics */
-	std::string filter; /**< User specified filter string */
-	stringVector order; /**< Ordering columns aliases */
-	std::string format; /**< Output format*/
-	columnVector columns; /**< Vector of columns to print */
-	std::string timeWindow; /**< Time window for filtering columns */
->>>>>>> cf43ef9a
 
 	/**
 	 * \brief Create element of type value from XMLnode element
@@ -263,6 +246,7 @@
 	std::string firstdir;              /**< first table (directory) user wants to work with */
 	std::string lastdir;               /**< last table (directory) user wants to work with */
 	bool optm;                         /**< indicates whether user specified "-m" option or not */
+	std::string timeWindow;            /**< time window */
 }; /* end of Configuration class */
 
 } /* end of ipfixdump namespace */
