/**
 * \file data_manager.c
 * \author Radek Krejci <rkrejci@cesnet.cz>
 * \brief Data manager implementation.
 *
 * Copyright (C) 2011 CESNET, z.s.p.o.
 *
 * Redistribution and use in source and binary forms, with or without
 * modification, are permitted provided that the following conditions
 * are met:
 * 1. Redistributions of source code must retain the above copyright
 *    notice, this list of conditions and the following disclaimer.
 * 2. Redistributions in binary form must reproduce the above copyright
 *    notice, this list of conditions and the following disclaimer in
 *    the documentation and/or other materials provided with the
 *    distribution.
 * 3. Neither the name of the Company nor the names of its contributors
 *    may be used to endorse or promote products derived from this
 *    software without specific prior written permission.
 *
 * ALTERNATIVELY, provided that this notice is retained in full, this
 * product may be distributed under the terms of the GNU General Public
 * License (GPL) version 2 or later, in which case the provisions
 * of the GPL apply INSTEAD OF those given above.
 *
 * This software is provided ``as is, and any express or implied
 * warranties, including, but not limited to, the implied warranties of
 * merchantability and fitness for a particular purpose are disclaimed.
 * In no event shall the company or contributors be liable for any
 * direct, indirect, incidental, special, exemplary, or consequential
 * damages (including, but not limited to, procurement of substitute
 * goods or services; loss of use, data, or profits; or business
 * interruption) however caused and on any theory of liability, whether
 * in contract, strict liability, or tort (including negligence or
 * otherwise) arising in any way out of the use of this software, even
 * if advised of the possibility of such damage.
 *
 */

#include <stdlib.h>
#include <string.h>
#include <commlbr.h>
#include <pthread.h>
#include <libxml/tree.h>

#include "../ipfixcol.h"
#include "data_manager.h"

/**
 * \brief Deallocate Data manager's configuration structure.
 *
 * @param config Configuration structure to destroy.
 */
static inline void data_manager_free (struct data_manager_config* config)
{
	struct storage_list *aux_storage;

	if (config != NULL) {
        /* free struct storage  */
		while (config->storage_plugins) {
			aux_storage = config->storage_plugins;
			config->storage_plugins = config->storage_plugins->next;
            /* close storage plugin */
			if (aux_storage->storage.dll_handler) {
                aux_storage->storage.close (&(aux_storage->storage.config));
            }
            /* free thread_config (tread should aready exited)*/
            if (aux_storage->storage.thread_config != NULL) {
                free(aux_storage->storage.thread_config);
            }
            /* pointers in storage were copied and should be closed elsewhere */
            free (aux_storage);
	    }

		if (config->in_queue != NULL) {
			rbuffer_free(config->in_queue);
		}
		if (config->store_queue != NULL) {
			rbuffer_free(config->store_queue);
		}


		if (config->template_mgr != NULL) {
			tm_destroy(config->template_mgr);
		}
		free (config);
	}
}

/**
 * \brief Process templates
 *
 * Currently template management does not conform to RFC 5101 in following:
 * - If template is reused without prewious withdrawal or timeout (UDP),
 *   only warning is logged and template is updated
 * - If template is not found, data is removed from preprocessed array,
 *   but is passed in msg to storage plugin
 * - When template is malformed and cannot be added to template manager,
 *   rest of the template set is discarded
 */
static void data_manager_process_templates(struct ipfix_template_mgr *template_mgr, struct ipfix_message *msg)
{
	struct ipfix_template *template;
	struct ipfix_template_record *template_record;
	struct ipfix_template_record *options_template_record;
	uint8_t *ptr;
	int i;

	/** \todo do templates management */

	/* check for new templates */
	for (i=0; msg->templ_set[i] != NULL && i<1024; i++) {
		ptr = (uint8_t*) &msg->templ_set[i]->first_record;
		while (ptr < (uint8_t*) msg->templ_set[i] + ntohs(msg->templ_set[i]->header.length)) {
<<<<<<< HEAD
			if ((template = tm_get_template(template_mgr, ntohs(((struct ipfix_template_record*) ptr)->template_id))) == NULL) {
				//VERBOSE(DEBUG, "New template (ID %i)", ntohs(((struct ipfix_template_record*) ptr)->template_id));
				template = tm_add_template(template_mgr, ptr, 0);
=======
			template_record = (struct ipfix_template_record*) ptr;
			/* check for withdraw all templates message */
			if (ntohs(template_record->template_id) == IPFIX_TEMPLATE_FLOWSET_ID &&
				ntohs(template_record->count) == 0) {
				tm_remove_all_templates(template_mgr);
			/* check for withdraw template message */
			} else if (ntohs(template_record->count) == 0) {
				tm_remove_template(template_mgr, ntohs(template_record->template_id));
			/* check whether template exists */
			} else if ((template = tm_get_template(template_mgr, ntohs(template_record->template_id))) == NULL) {
				/* add template */
				MSG(0, "New template ID %i", ntohs(template_record->template_id));
				template = tm_add_template(template_mgr, ptr, TM_TEMPLATE);
			/* template already exits */
			} else {
				VERBOSE(CL_VERBOSE_BASIC, "Template ID %i already exists. Rewriting.", template->template_id);
				template = tm_update_template(template_mgr, ptr, TM_TEMPLATE);
>>>>>>> 07a56bd4
			}
			if (template == NULL) {
				VERBOSE(CL_VERBOSE_BASIC, "Cannot parse template set, skipping to next set");
				break;
			}
			ptr += template->template_length - sizeof(struct ipfix_template) + sizeof(struct ipfix_template_record);
		}
	}

	/* check for new option templates */
	for (i=0; msg->opt_templ_set[i] != NULL && i<1024; i++) {
<<<<<<< HEAD
		ptr = (uint8_t*) &msg->opt_templ_set[i]->first_record;
		while (ptr < (uint8_t*) msg->opt_templ_set[i] + ntohs(msg->opt_templ_set[i]->header.length)) {
			if ((template = tm_get_template(template_mgr, ntohs(((struct ipfix_options_template_record*) ptr)->template_id))) == NULL) {
				//VERBOSE(DEBUG, "New options template (ID %i)", ntohs(((struct ipfix_options_template_record*) ptr)->template_id));
				template = tm_add_template(template_mgr, ptr, 0);
			}
			if (template == NULL) {
				VERBOSE(CL_VERBOSE_BASIC, "Cannot parse options template set, skipping to next set");
				break;
=======
			ptr = (uint8_t*) &msg->opt_templ_set[i]->first_record;
			while (ptr < (uint8_t*) msg->opt_templ_set[i] + ntohs(msg->opt_templ_set[i]->header.length)) {
				options_template_record = (struct ipfix_template_record*) ptr;
				/* check for withdraw all option templates message */
				if (ntohs(options_template_record->template_id) == IPFIX_OPTION_FLOWSET_ID &&
					ntohs(options_template_record->count) == 0) {
					tm_remove_all_templates(template_mgr);
				/* check for withdraw option template message */
				} else if (ntohs(options_template_record->count) == 0) {
					tm_remove_template(template_mgr, ntohs(options_template_record->template_id));
				/* check whether option template exists */
				} else if ((template = tm_get_template(template_mgr, ntohs(options_template_record->template_id))) == NULL) {
					/* add template */
					MSG(0, "New option template ID %i", ntohs(options_template_record->template_id));
					template = tm_add_template(template_mgr, ptr, TM_OPTIONS_TEMPLATE);
				/* option template already exits */
				} else {
					VERBOSE(CL_VERBOSE_BASIC, "Option template ID %i already exists. Rewriting.", template->template_id);
					template = tm_update_template(template_mgr, ptr, TM_OPTIONS_TEMPLATE);
				}
				if (template == NULL) {
					VERBOSE(CL_VERBOSE_BASIC, "Cannot parse option template set, skipping to next set");
					break;
				}
				ptr += template->template_length - sizeof(struct ipfix_template) + sizeof(struct ipfix_options_template_record);
>>>>>>> 07a56bd4
			}
		}


	/* add template to message data_couples */
	for (i=0; msg->data_set[i].data_set != NULL && i<1023; i++) {
		msg->data_set[i].template = tm_get_template(template_mgr, ntohs(msg->data_set[i].data_set->header.flowset_id));
		/* check UDP template timeout \todo  chould be configurable */
		if ((msg->input_info->type == SOURCE_TYPE_UDP) && (time(NULL) - msg->data_set[i].template->last_transmission > 300)) {
			VERBOSE(CL_VERBOSE_BASIC, "Data template ID %i expired! Using old template.", msg->data_set[i].template->template_id);
		}
		if (msg->data_set[i].template == NULL) {
			VERBOSE(CL_VERBOSE_OFF, "Data template with ID %i not found!", ntohs(msg->data_set[i].data_set->header.flowset_id));
			msg->data_set[i].data_set = NULL;
		}
	}
	return;
}

/**
 * \brief Thread routine for new Data manager (new Observation Domain ID).
 *
 * @param[in] config Data manager configuration (is internally typecasted to
 * struct data_manager_config)
 */
static void* data_manager_thread (void* cfg)
{
	struct data_manager_config *config = (struct data_manager_config*) cfg;
    struct storage_list *aux_storage = config->storage_plugins;
	struct ipfix_message *msg;
	unsigned int index;

	/* loop will break upon receiving NULL from buffer */
	while (1) {
        index = -1;

		/* read new data */
		msg = rbuffer_read (config->in_queue, &index);

		/* process templates */
		if (msg != NULL) {
			data_manager_process_templates(config->template_mgr, msg);
		}

		/* pass data into the storage plugins */
		if (rbuffer_write (config->store_queue, msg, config->plugins_count) != 0) {
			VERBOSE (CL_VERBOSE_BASIC, "ODID %d: Unable to pass data into the Storage plugins' queue.",
					config->observation_domain_id);
			rbuffer_remove_reference (config->in_queue, index, 1);
			continue;
		}

		/*
		 * data are now in store_queue, so we can remove it from in_queue, but
		 * we cannot deallocate data - it will be done in store_queue
		 */
		rbuffer_remove_reference (config->in_queue, index, 0);

        /* passing NULL message means closing */
        if (msg == NULL) {
			VERBOSE (CL_VERBOSE_ADVANCED, "ODID %d: No more data from IPFIX preprocessor.exit(1);",
					config->observation_domain_id);
			break;
		}
	}
    
    /* close all storage plugins */
    while (aux_storage) {
        pthread_join(aux_storage->storage.thread_config->thread_id, NULL);
        aux_storage = aux_storage->next;
    }

	VERBOSE (CL_VERBOSE_ADVANCED, "ODID %d: Closing Data manager's thread.",
			config->observation_domain_id);

	return (NULL);
}


static void* storage_plugin_thread (void* cfg)
{
    struct storage *config = (struct storage*) cfg; 
	struct ipfix_message* msg;
	unsigned int index = config->thread_config->queue->read_offset;

    /* loop will break upon receiving NULL from buffer */
	while (1) {
		/* get next data */
		msg = rbuffer_read (config->thread_config->queue, &index);
		if (msg == NULL) {
			VERBOSE (CL_VERBOSE_BASIC, "No more data from Data manager.");
            break;
		}

		/* do the job */
		config->store (config->config, msg, config->thread_config->template_mgr);

		/* all done, mark data as processed */
		rbuffer_remove_reference(config->thread_config->queue, index, 1);

		/* move the index */
		index = (index + 1) % config->thread_config->queue->size;
	}

	VERBOSE (CL_VERBOSE_ADVANCED, "Closing storage plugin's thread.");
	return (NULL);
}

/**
 * \brief Close Data manager specified by its configuration
 *
 * @param config Configuration structure of the manager
 */
void data_manager_close (struct data_manager_config **config)
{
    /* close data manager thread - write NULL  */
    rbuffer_write((*config)->in_queue, NULL, 1);
    pthread_join((*config)->thread_id, NULL);
    /* deallocate config structure */
    data_manager_free(*config);
    *config = NULL;

    return;
}

/**
 * \brief Initiate Data manager's config structure and create a thread executing
 * Data manager's code.
 *
 * @param observation_domain_id Observation Domain ID handled by this Data
 * manager.
 * @param storage_plugins List of storage plugins for this Data manager.
 * @return Configuration structure of created Data manager.
 */
struct data_manager_config* data_manager_create (
    uint32_t observation_domain_id,
    struct storage_list* storage_plugins,
    struct input_info *input_info)
{
	xmlChar *plugin_params;
	int retval;
	struct storage_list* aux_storage;
	struct data_manager_config *config;
	struct storage_thread_conf* plugin_cfg;

	/* prepare Data manager's config structure */
	config = (struct data_manager_config*) calloc (1, sizeof(struct data_manager_config));
	if (config == NULL) {
		VERBOSE (CL_VERBOSE_OFF, "Memory allocation failed (%s:%d)", __FILE__, __LINE__);
		return (NULL);
	}

	/* initiate queue to communicate with IPFIX preprocessor */
	config->in_queue = rbuffer_init(RING_BUFFER_SIZE);
	if (config->in_queue == NULL) {
		VERBOSE(CL_VERBOSE_OFF, "Unable to initiate queue for communication with IPFIX preprocessor.");
		data_manager_free (config);
		return (NULL);
	}
	/* initiate queue to communicate with storage plugins' threads */
	config->store_queue = rbuffer_init(RING_BUFFER_SIZE);
	if (config->store_queue == NULL) {
		VERBOSE(CL_VERBOSE_OFF, "Unable to initiate queue for communication with Storage plugins.");
		data_manager_free (config);
		return (NULL);
	}

	config->observation_domain_id = observation_domain_id;
	config->storage_plugins = NULL;
	config->plugins_count = 0;
    config->input_info = input_info;
    config->template_mgr = tm_create();

	/* initiate all storage plugins */
	while (storage_plugins) {
		/* allocate memory for copy of storage structure for description of storage plugin */
		aux_storage = (struct storage_list*) malloc (sizeof(struct storage_list));
		if (aux_storage == NULL) {
			VERBOSE (CL_VERBOSE_OFF, "Memory allocation failed (%s:%d)", __FILE__, __LINE__);
			storage_plugins = storage_plugins->next;
			continue;
		}

		/* copy the original storage_structure */
		memcpy (aux_storage, storage_plugins, sizeof(struct storage_list));

		/* initiate storage plugin */
		xmlDocDumpMemory (aux_storage->storage.xml_conf->xmldata, &plugin_params, NULL);
		retval = aux_storage->storage.init ((char*) plugin_params, &(aux_storage->storage.config));
		if (retval != 0) {
			VERBOSE(CL_VERBOSE_OFF, "Initiating storage plugin failed.");
			xmlFree (plugin_params);
			storage_plugins = storage_plugins->next;
			continue;
		}
		xmlFree (plugin_params);

		/* check the links in list of plugins available from data manager's config */
		if (config->storage_plugins) {
			aux_storage->next = config->storage_plugins;
		} else {
			aux_storage->next = NULL;
		}

		/* create storage plugin thread */
		plugin_cfg = (struct storage_thread_conf*) malloc (sizeof (struct storage_thread_conf));
		if (plugin_cfg == NULL) {
			VERBOSE (CL_VERBOSE_OFF, "Memory allocation failed (%s:%d)", __FILE__, __LINE__);
			aux_storage->storage.close (&(aux_storage->storage.config));
			storage_plugins = storage_plugins->next;
			continue;
		}
		plugin_cfg->queue = config->store_queue;
		plugin_cfg->template_mgr = config->template_mgr;
        aux_storage->storage.thread_config = plugin_cfg;
		if (pthread_create(&(plugin_cfg->thread_id), NULL, &storage_plugin_thread, (void*) &aux_storage->storage) != 0) {
			VERBOSE(CL_VERBOSE_OFF, "Unable to create storage plugin thread.");
			aux_storage->storage.close (&(aux_storage->storage.config));
			free (plugin_cfg);
            aux_storage->storage.thread_config = NULL;
			storage_plugins = storage_plugins->next;
			continue;
		}

		/* store initiated plugin record into the list of storage plugins of this data manager */
		config->storage_plugins = aux_storage;
		config->plugins_count++;

		/* continue on the following storage plugin */
		storage_plugins = storage_plugins->next;
	}

	/* check if at least one storage plugin initiated */
	if (config->plugins_count == 0) {
		VERBOSE(CL_VERBOSE_OFF, "No storage plugin for the Data manager initiated.");
		data_manager_free (config);
		return (NULL);
	}

	/* create new thread of data manager */
	if (pthread_create(&(config->thread_id), NULL, &data_manager_thread, (void*)config) != 0) {
		VERBOSE(CL_VERBOSE_OFF, "Unable to create data manager thread.");
		data_manager_free (config);
		return (NULL);
	}

	return (config);
}<|MERGE_RESOLUTION|>--- conflicted
+++ resolved
@@ -112,16 +112,11 @@
 	for (i=0; msg->templ_set[i] != NULL && i<1024; i++) {
 		ptr = (uint8_t*) &msg->templ_set[i]->first_record;
 		while (ptr < (uint8_t*) msg->templ_set[i] + ntohs(msg->templ_set[i]->header.length)) {
-<<<<<<< HEAD
-			if ((template = tm_get_template(template_mgr, ntohs(((struct ipfix_template_record*) ptr)->template_id))) == NULL) {
-				//VERBOSE(DEBUG, "New template (ID %i)", ntohs(((struct ipfix_template_record*) ptr)->template_id));
-				template = tm_add_template(template_mgr, ptr, 0);
-=======
 			template_record = (struct ipfix_template_record*) ptr;
 			/* check for withdraw all templates message */
 			if (ntohs(template_record->template_id) == IPFIX_TEMPLATE_FLOWSET_ID &&
 				ntohs(template_record->count) == 0) {
-				tm_remove_all_templates(template_mgr);
+				tm_remove_all_templates(template_mgr, TM_TEMPLATE);
 			/* check for withdraw template message */
 			} else if (ntohs(template_record->count) == 0) {
 				tm_remove_template(template_mgr, ntohs(template_record->template_id));
@@ -134,7 +129,6 @@
 			} else {
 				VERBOSE(CL_VERBOSE_BASIC, "Template ID %i already exists. Rewriting.", template->template_id);
 				template = tm_update_template(template_mgr, ptr, TM_TEMPLATE);
->>>>>>> 07a56bd4
 			}
 			if (template == NULL) {
 				VERBOSE(CL_VERBOSE_BASIC, "Cannot parse template set, skipping to next set");
@@ -146,24 +140,13 @@
 
 	/* check for new option templates */
 	for (i=0; msg->opt_templ_set[i] != NULL && i<1024; i++) {
-<<<<<<< HEAD
 		ptr = (uint8_t*) &msg->opt_templ_set[i]->first_record;
-		while (ptr < (uint8_t*) msg->opt_templ_set[i] + ntohs(msg->opt_templ_set[i]->header.length)) {
-			if ((template = tm_get_template(template_mgr, ntohs(((struct ipfix_options_template_record*) ptr)->template_id))) == NULL) {
-				//VERBOSE(DEBUG, "New options template (ID %i)", ntohs(((struct ipfix_options_template_record*) ptr)->template_id));
-				template = tm_add_template(template_mgr, ptr, 0);
-			}
-			if (template == NULL) {
-				VERBOSE(CL_VERBOSE_BASIC, "Cannot parse options template set, skipping to next set");
-				break;
-=======
-			ptr = (uint8_t*) &msg->opt_templ_set[i]->first_record;
 			while (ptr < (uint8_t*) msg->opt_templ_set[i] + ntohs(msg->opt_templ_set[i]->header.length)) {
 				options_template_record = (struct ipfix_template_record*) ptr;
 				/* check for withdraw all option templates message */
 				if (ntohs(options_template_record->template_id) == IPFIX_OPTION_FLOWSET_ID &&
 					ntohs(options_template_record->count) == 0) {
-					tm_remove_all_templates(template_mgr);
+					tm_remove_all_templates(template_mgr, TM_OPTIONS_TEMPLATE);
 				/* check for withdraw option template message */
 				} else if (ntohs(options_template_record->count) == 0) {
 					tm_remove_template(template_mgr, ntohs(options_template_record->template_id));
@@ -182,7 +165,6 @@
 					break;
 				}
 				ptr += template->template_length - sizeof(struct ipfix_template) + sizeof(struct ipfix_options_template_record);
->>>>>>> 07a56bd4
 			}
 		}
 
