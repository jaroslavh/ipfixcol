/**
 * \file Translator.cpp
 * \author Michal Kozubik <kozubik@cesnet.cz>
 * \brief Translator for JSON storage plugin
 *
 * Copyright (C) 2015 CESNET, z.s.p.o.
 *
 * Redistribution and use in source and binary forms, with or without
 * modification, are permitted provided that the following conditions
 * are met:
 * 1. Redistributions of source code must retain the above copyright
 *    notice, this list of conditions and the following disclaimer.
 * 2. Redistributions in binary form must reproduce the above copyright
 *    notice, this list of conditions and the following disclaimer in
 *    the documentation and/or other materials provided with the
 *    distribution.
 * 3. Neither the name of the Company nor the names of its contributors
 *    may be used to endorse or promote products derived from this
 *    software without specific prior written permission.
 *
 * ALTERNATIVELY, provided that this notice is retained in full, this
 * product may be distributed under the terms of the GNU General Public
 * License (GPL) version 2 or later, in which case the provisions
 * of the GPL apply INSTEAD OF those given above.
 *
 * This software is provided ``as is, and any express or implied
 * warranties, including, but not limited to, the implied warranties of
 * merchantability and fitness for a particular purpose are disclaimed.
 * In no event shall the company or contributors be liable for any
 * direct, indirect, incidental, special, exemplary, or consequential
 * damages (including, but not limited to, procurement of substitute
 * goods or services; loss of use, data, or profits; or business
 * interruption) however caused and on any theory of liability, whether
 * in contract, strict liability, or tort (including negligence or
 * otherwise) arising in any way out of the use of this software, even
 * if advised of the possibility of such damage.
 *
 */

#include "Translator.h"
#include "protocols.h"

#include <arpa/inet.h>
#include <vector>

/**
 * \brief Format flags 16bits
 */
<<<<<<< HEAD
const char *Translator::formatFlags(uint16_t flags, size_t length)
{
	if(length > 1)
		flags = be16toh(flags);
=======
const char *Translator::formatFlags16(uint16_t flags)
{
	flags = ntohs(flags);
	return formatFlags8((uint8_t) flags);
}
>>>>>>> 79ffb1d5

/**
 * \brief Format flags 8bits
 */
const char *Translator::formatFlags8(uint8_t flags)
{
	buffer[0] = flags & 0x20 ? 'U' : '.';
	buffer[1] = flags & 0x10 ? 'A' : '.';
	buffer[2] = flags & 0x08 ? 'P' : '.';
	buffer[3] = flags & 0x04 ? 'R' : '.';
	buffer[4] = flags & 0x02 ? 'S' : '.';
	buffer[5] = flags & 0x01 ? 'F' : '.';
	buffer[6] = '\0';

	return buffer;
}

/**
 * \brief Format IPv6
 */
const char *Translator::formatIPv4(uint32_t addr)
{	
	inet_ntop(AF_INET, &addr, buffer, INET_ADDRSTRLEN);
	return buffer;
}

/**
 * \brief Format IPv6
 */
const char *Translator::formatIPv6(uint8_t* addr)
{	
	inet_ntop(AF_INET6, (struct in6_addr *) addr, buffer, INET6_ADDRSTRLEN);
	return buffer;
}

/**
 * \brief Format timestamp
 */
const char *Translator::formatMac(uint8_t* addr)
{	
	snprintf(buffer, BUFF_SIZE, "%02x:%02x:%02x:%02x:%02x:%02x", addr[0], addr[1], addr[2], addr[3], addr[4], addr[5]);
	return buffer;
}

/**
 * \brief Format protocol
 */
const char *Translator::formatProtocol(uint8_t proto) const
{
	return protocols[proto];
}

/**
 * \brief Format timestamp
 */
const char *Translator::formatTimestamp(uint64_t tstamp, t_units units)
{	
	tstamp = be64toh(tstamp);
	
	/* Convert to milliseconds */
	switch (units) {
	case t_units::SEC:
		tstamp *= 1000;
		break;
	case t_units::MICROSEC:
		tstamp /= 1000;
		break;
	case t_units::NANOSEC:
		tstamp /= 1000000;
		break;
	default: /* MILLI is default */
		break;
	}
	
	timesec = tstamp / 1000;
	msec	= tstamp % 1000;
	tm		= localtime(&timesec);
	
	strftime(buffer, 20, "%FT%T", tm);
	/* append miliseconds */
	sprintf(&(buffer[19]), ".%03u", (const unsigned int) msec);
	
	return buffer;
}<|MERGE_RESOLUTION|>--- conflicted
+++ resolved
@@ -46,18 +46,11 @@
 /**
  * \brief Format flags 16bits
  */
-<<<<<<< HEAD
-const char *Translator::formatFlags(uint16_t flags, size_t length)
-{
-	if(length > 1)
-		flags = be16toh(flags);
-=======
 const char *Translator::formatFlags16(uint16_t flags)
 {
 	flags = ntohs(flags);
 	return formatFlags8((uint8_t) flags);
 }
->>>>>>> 79ffb1d5
 
 /**
  * \brief Format flags 8bits
